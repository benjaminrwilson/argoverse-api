--- conflicted
+++ resolved
@@ -208,11 +208,7 @@
         pts_a = aTb.transform_point_cloud(copy.deepcopy(pts_b))
         pts_a_ = aSb.transform_point_cloud(copy.deepcopy(pts_b))
 
-<<<<<<< HEAD
-        assert np.allclose(pts_a, pts_a_, atol=1e-6)
-=======
         assert np.allclose(pts_a, pts_a_, atol=1e-5)
->>>>>>> 6c360f3f
 
 
 def test_cannot_set_zero_scale() -> None:
