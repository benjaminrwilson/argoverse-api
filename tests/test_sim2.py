import copy

import numpy as np
import pytest

from argoverse.utils.se2 import SE2
from argoverse.utils.sim2 import Sim2


def test_constructor() -> None:
    """Sim(2) to perform p_b = bSa * p_a"""
    bRa = np.eye(2)
    bta = np.array([1, 2])
    bsa = 3.0
    bSa = Sim2(R=bRa, t=bta, s=bsa)
    assert isinstance(bSa, Sim2)
    assert np.allclose(bSa.R_, bRa)
    assert np.allclose(bSa.t_, bta)
    assert np.allclose(bSa.s_, bsa)


def test_is_eq() -> None:
    """Ensure object equality works properly (are equal)."""
    bSa = Sim2(R=np.eye(2), t=np.array([1, 2]), s=3.0)
    bSa_ = Sim2(R=np.eye(2), t=np.array([1.0, 2.0]), s=3)
    assert bSa == bSa_


def test_not_eq_translation() -> None:
    """Ensure object equality works properly (not equal translation)."""
    bSa = Sim2(R=np.eye(2), t=np.array([2, 1]), s=3.0)
    bSa_ = Sim2(R=np.eye(2), t=np.array([1.0, 2.0]), s=3)
    assert bSa != bSa_


def test_not_eq_rotation() -> None:
    """Ensure object equality works properly (not equal rotation)."""
    bSa = Sim2(R=np.eye(2), t=np.array([2, 1]), s=3.0)
    bSa_ = Sim2(R=-1 * np.eye(2), t=np.array([2.0, 1.0]), s=3)
    assert bSa != bSa_


def test_not_eq_scale() -> None:
    """Ensure object equality works properly (not equal scale)."""
    bSa = Sim2(R=np.eye(2), t=np.array([2, 1]), s=3.0)
    bSa_ = Sim2(R=np.eye(2), t=np.array([2.0, 1.0]), s=1.0)
    assert bSa != bSa_


def test_rotation() -> None:
    """Ensure rotation component is returned properly."""
    R = np.array([[0, -1], [1, 0]])
    t = np.array([1, 2])
    bSa = Sim2(R=R, t=t, s=3.0)

    expected_R = np.array([[0, -1], [1, 0]])
    assert np.allclose(expected_R, bSa.rotation)


def test_translation() -> None:
    """Ensure translation component is returned properly."""
    R = np.array([[0, -1], [1, 0]])
    t = np.array([1, 2])
    bSa = Sim2(R=R, t=t, s=3.0)

    expected_t = np.array([1, 2])
    assert np.allclose(expected_t, bSa.translation)


def test_scale() -> None:
    """Ensure the scale factor is returned properly."""
    bRa = np.eye(2)
    bta = np.array([1, 2])
    bsa = 3.0
    bSa = Sim2(R=bRa, t=bta, s=bsa)
    assert bSa.scale == 3.0


def test_compose_1() -> None:
    """Ensure we can compose two Sim(2) transforms together, with identity rotations."""
    scale = 2.0
    imgSw = Sim2(R=np.eye(2), t=np.array([1.0, 3.0]), s=scale)

    scale = 0.5
    wSimg = Sim2(R=np.eye(2), t=np.array([-2.0, -6.0]), s=scale)

    # identity
    wSw = Sim2(R=np.eye(2), t=np.zeros((2,)), s=1.0)
    assert wSw == imgSw.compose(wSimg)


def test_compose_2() -> None:
    """Verify composition of Sim2 objects works for non-identity input."""
    aSb = Sim2(R=rotmat2d(np.deg2rad(90)), t=np.array([1, 2]), s=4)

    bSc = Sim2(R=rotmat2d(np.deg2rad(-45)), t=np.array([3, 4]), s=0.5)

    aSc = aSb.compose(bSc)
    # Via composition: 90 + -45 = 45 degrees
    assert aSc.theta_deg == 45.0
    # Via composition: 4 * 0.5 = 2.0
    assert aSc.scale == 2.0


def test_compose_3() -> None:
    """Verify correctness of composed inverted and non-inverted transformations."""

    # Note: these are dummy translation values; should be ignored when considering correctness
    aSb = Sim2(R=rotmat2d(np.deg2rad(20)), t=np.array([1, 2]), s=2)

    bSc = Sim2(R=rotmat2d(np.deg2rad(30)), t=np.array([1, 2]), s=3)

    aSc = Sim2(R=rotmat2d(np.deg2rad(50)), t=np.array([1, 2]), s=6)

    # ground truth is an identity transformation
    aSa_gt = Sim2(R=np.eye(2), t=np.zeros(2), s=1.0)
    aSa_est = aSb.compose(bSc).compose(aSc.inverse())

    assert np.isclose(aSa_gt.theta_deg, aSa_est.theta_deg, atol=1e-5)


def test_inverse() -> None:
    """ """
    scale = 2.0
    imgSw = Sim2(R=np.eye(2), t=np.array([1.0, 3.0]), s=scale)

    scale = 0.5
    wSimg = Sim2(R=np.eye(2), t=np.array([-2.0, -6.0]), s=scale)

    assert imgSw == wSimg.inverse()
    assert wSimg == imgSw.inverse()


def test_matrix() -> None:
    """Ensure 3x3 matrix is formed correctly"""
    bRa = np.array([[0, -1], [1, 0]])
    bta = np.array([1, 2])
    bsa = 3.0
    bSa = Sim2(R=bRa, t=bta, s=bsa)

    bSa_expected = np.array([[0, -1, 1], [1, 0, 2], [0, 0, 1 / 3]])
    assert np.allclose(bSa_expected, bSa.matrix)


def test_matrix_homogenous_transform() -> None:
    """Ensure 3x3 matrix transforms homogenous points as expected."""
    expected_img_pts = np.array([[6, 4], [4, 6], [0, 0], [1, 7]])

    world_pts = np.array([[2, -1], [1, 0], [-1, -3], [-0.5, 0.5]])
    scale = 2.0
    imgSw = Sim2(R=np.eye(2), t=np.array([1.0, 3.0]), s=scale)

    # convert to homogeneous
    world_pts_h = np.hstack([world_pts, np.ones((4, 1))])

    # multiply each (3,1) homogeneous point vector w/ transform matrix
    img_pts_h = (imgSw.matrix @ world_pts_h.T).T
    # divide (x,y,s) by s
    img_pts = img_pts_h[:, :2] / img_pts_h[:, 2].reshape(-1, 1)
    assert np.allclose(expected_img_pts, img_pts)


def test_transform_from_forwards() -> None:
    """ """
    expected_img_pts = np.array([[6, 4], [4, 6], [0, 0], [1, 7]])

    world_pts = np.array([[2, -1], [1, 0], [-1, -3], [-0.5, 0.5]])
    scale = 2.0
    imgSw = Sim2(R=np.eye(2), t=np.array([1.0, 3.0]), s=scale)

    img_pts = imgSw.transform_from(world_pts)
    assert np.allclose(expected_img_pts, img_pts)


def test_transform_from_backwards() -> None:
    """ """
    img_pts = np.array([[6, 4], [4, 6], [0, 0], [1, 7]])

    expected_world_pts = np.array([[2, -1], [1, 0], [-1, -3], [-0.5, 0.5]])
    scale = 0.5
    wSimg = Sim2(R=np.eye(2), t=np.array([-2.0, -6.0]), s=scale)

    world_pts = wSimg.transform_from(img_pts)
    assert np.allclose(expected_world_pts, world_pts)


def rotmat2d(theta: float) -> np.ndarray:
    """Convert angle `theta` (in radians) to a 2x2 rotation matrix."""
    s = np.sin(theta)
    c = np.cos(theta)
    R = np.array([[c, -s], [s, c]])
    return R


def test_transform_point_cloud() -> None:
    """Guarantee we can implement the SE(2) inferface, w/ scale=1.0

    Sample 1000 random 2d rigid body transformations (R,t) and ensure
    that 2d points are transformed equivalently with SE(2) or Sim(3) w/ unit scale.
    """
    for sample in range(1000):
        # generate random 2x2 rotation matrix
        theta = np.random.rand() * 2 * np.pi
        R = rotmat2d(theta)
        t = np.random.randn(2)

        pts_b = np.random.randn(25, 2)

        aTb = SE2(copy.deepcopy(R), copy.deepcopy(t))
        aSb = Sim2(copy.deepcopy(R), copy.deepcopy(t), s=1.0)

        pts_a = aTb.transform_point_cloud(copy.deepcopy(pts_b))
        pts_a_ = aSb.transform_point_cloud(copy.deepcopy(pts_b))

        assert np.allclose(pts_a, pts_a_, atol=1e-5)


def test_cannot_set_zero_scale() -> None:
    """Ensure that an exception is thrown if Sim(2) scale is set to zero."""
    R = np.eye(2)
    t = np.arange(2)
    s = 0.0

    with pytest.raises(ZeroDivisionError) as e_info:
        Sim2(R, t, s)


<<<<<<< HEAD
def test_sim2_theta_deg_1() -> None:
    """Ensure we can recover the rotation angle theta"""
    R = np.eye(2)
    t = np.arange(2)
    s = 10.5
    aSb = Sim2(R, t, s)
    assert aSb.theta_deg == 0


def test_sim2_theta_deg_1() -> None:
    """Ensure we can recover the rotation angle theta"""
    R = np.eye(2)
    t = np.arange(2)
    s = 10.5
    aSb = Sim2(R, t, s)
    assert aSb.theta_deg == 0


def test_sim2_repr() -> None:
    """Ensure we can print the class, and obtain the correct string representation from __repr__."""
    R = np.eye(2)
    t = np.arange(2)
    s = 10.5
    aSb = Sim2(R, t, s)
    print(aSb)
    assert repr(aSb) == "Angle (deg.): 0.0, Trans.: [0. 1.], Scale: 10.5"
=======
def test_transform_from_wrong_dims() -> None:
    """Ensure that 1d input is not allowed (row vectors are required, as Nx2)."""
    bRa = np.eye(2)
    bta = np.array([1, 2])
    bsa = 3.0
    bSa = Sim2(R=bRa, t=bta, s=bsa)

    with pytest.raises(ValueError) as e_info:
        val = bSa.transform_from(np.array([1.0, 3.0]))
>>>>>>> d11adba9
<|MERGE_RESOLUTION|>--- conflicted
+++ resolved
@@ -225,7 +225,6 @@
         Sim2(R, t, s)
 
 
-<<<<<<< HEAD
 def test_sim2_theta_deg_1() -> None:
     """Ensure we can recover the rotation angle theta"""
     R = np.eye(2)
@@ -252,7 +251,8 @@
     aSb = Sim2(R, t, s)
     print(aSb)
     assert repr(aSb) == "Angle (deg.): 0.0, Trans.: [0. 1.], Scale: 10.5"
-=======
+
+
 def test_transform_from_wrong_dims() -> None:
     """Ensure that 1d input is not allowed (row vectors are required, as Nx2)."""
     bRa = np.eye(2)
@@ -261,5 +261,4 @@
     bSa = Sim2(R=bRa, t=bta, s=bsa)
 
     with pytest.raises(ValueError) as e_info:
-        val = bSa.transform_from(np.array([1.0, 3.0]))
->>>>>>> d11adba9
+        val = bSa.transform_from(np.array([1.0, 3.0]))